/*
 * Hibernate, Relational Persistence for Idiomatic Java
 *
 * License: GNU Lesser General Public License (LGPL), version 2.1 or later.
 * See the lgpl.txt file in the root directory or <http://www.gnu.org/licenses/lgpl-2.1.html>.
 */
package org.hibernate.event.internal;

import org.hibernate.HibernateException;
import org.hibernate.collection.spi.PersistentCollection;
import org.hibernate.event.spi.EventSource;
import org.hibernate.persister.collection.CollectionPersister;
import org.hibernate.type.CollectionType;

/**
 * When an entity is passed to update(), we must inspect all its collections and
 * 1. associate any uninitialized PersistentCollections with this session
 * 2. associate any initialized PersistentCollections with this session, using the
 *    existing snapshot
 * 3. execute a collection removal (SQL DELETE) for each null collection property
 *    or "new" collection
 *
 * @author Gavin King
 */
public class OnUpdateVisitor extends ReattachVisitor {

<<<<<<< HEAD
	OnUpdateVisitor(EventSource session, Object key, Object owner) {
=======
	public OnUpdateVisitor(EventSource session, Serializable key, Object owner) {
>>>>>>> 4318349b
		super( session, key, owner );
	}

	@Override
	Object processCollection(Object collection, CollectionType type) throws HibernateException {

		if ( collection == CollectionType.UNFETCHED_COLLECTION ) {
			return null;
		}

		EventSource session = getSession();
		CollectionPersister persister = session.getFactory().getCollectionPersister( type.getRole() );

		final Object collectionKey = extractCollectionKeyFromOwner( persister );
		if ( ( collection instanceof PersistentCollection ) ) {
			PersistentCollection wrapper = (PersistentCollection) collection;
			if ( wrapper.setCurrentSession(session) ) {
				//a "detached" collection!
				if ( !isOwnerUnchanged( persister, collectionKey, wrapper ) ) {
					// if the collection belonged to a different entity,
					// clean up the existing state of the collection
					removeCollection( persister, collectionKey, session );
				}
				reattachCollection(wrapper, type);
			}
			else {
				// a collection loaded in the current session
				// can not possibly be the collection belonging
				// to the entity passed to update()
				removeCollection(persister, collectionKey, session);
			}
		}
		else {
			// null or brand new collection
			// this will also (inefficiently) handle arrays, which have
			// no snapshot, so we can't do any better
			removeCollection(persister, collectionKey, session);
		}

		return null;
	}

}<|MERGE_RESOLUTION|>--- conflicted
+++ resolved
@@ -24,11 +24,7 @@
  */
 public class OnUpdateVisitor extends ReattachVisitor {
 
-<<<<<<< HEAD
-	OnUpdateVisitor(EventSource session, Object key, Object owner) {
-=======
-	public OnUpdateVisitor(EventSource session, Serializable key, Object owner) {
->>>>>>> 4318349b
+	public OnUpdateVisitor(EventSource session, Object key, Object owner) {
 		super( session, key, owner );
 	}
 
