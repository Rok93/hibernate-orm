--- conflicted
+++ resolved
@@ -31,20 +31,12 @@
 import org.hibernate.MappingException;
 import org.hibernate.cfg.Mappings;
 import org.hibernate.engine.ExecuteUpdateResultCheckStyle;
-<<<<<<< HEAD
 import org.hibernate.engine.Mapping;
-import org.hibernate.type.CollectionType;
-import org.hibernate.type.Type;
-import org.hibernate.util.ArrayHelper;
-import org.hibernate.util.EmptyIterator;
-import org.hibernate.util.ReflectHelper;
-=======
+import org.hibernate.internal.util.ReflectHelper;
 import org.hibernate.internal.util.collections.ArrayHelper;
 import org.hibernate.internal.util.collections.EmptyIterator;
 import org.hibernate.type.CollectionType;
 import org.hibernate.type.Type;
-import org.hibernate.internal.util.ReflectHelper;
->>>>>>> 0b10334e
 
 /**
  * Mapping for a collection. Subclasses specialize to particular collection styles.
@@ -238,7 +230,8 @@
 	 *
 	 * @param owner The owner
 	 */
-	public void setOwner(PersistentClass owner) {
+	@Deprecated
+    public void setOwner(PersistentClass owner) {
 		this.owner = owner;
 	}
 
@@ -541,7 +534,8 @@
 		return manyToManyFilters;
 	}
 
-	public String toString() {
+	@Override
+    public String toString() {
 		return getClass().getName() + '(' + getRole() + ')';
 	}
 
