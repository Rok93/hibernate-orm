/*
 * Hibernate, Relational Persistence for Idiomatic Java
 *
 * Copyright (c) 2010, Red Hat Inc. or third-party contributors as
 * indicated by the @author tags or express copyright attribution
 * statements applied by the authors.  All third-party contributions are
 * distributed under license by Red Hat Inc.
 *
 * This copyrighted material is made available to anyone wishing to use, modify,
 * copy, or redistribute it subject to the terms and conditions of the GNU
 * Lesser General Public License, as published by the Free Software Foundation.
 *
 * This program is distributed in the hope that it will be useful,
 * but WITHOUT ANY WARRANTY; without even the implied warranty of MERCHANTABILITY
 * or FITNESS FOR A PARTICULAR PURPOSE.  See the GNU Lesser General Public License
 * for more details.
 *
 * You should have received a copy of the GNU Lesser General Public License
 * along with this distribution; if not, write to:
 * Free Software Foundation, Inc.
 * 51 Franklin Street, Fifth Floor
 * Boston, MA  02110-1301  USA
 */
package org.hibernate.mapping;
import java.util.ArrayList;
import java.util.Iterator;
import java.util.List;
import java.util.Properties;
import org.hibernate.FetchMode;
import org.hibernate.MappingException;
import org.hibernate.cfg.Environment;
import org.hibernate.cfg.Mappings;
import org.hibernate.dialect.Dialect;
import org.hibernate.engine.Mapping;
import org.hibernate.id.IdentifierGenerator;
import org.hibernate.id.IdentityGenerator;
import org.hibernate.id.PersistentIdentifierGenerator;
import org.hibernate.id.factory.IdentifierGeneratorFactory;
import org.hibernate.type.Type;
<<<<<<< HEAD
import org.hibernate.util.ReflectHelper;
=======
import org.hibernate.internal.util.ReflectHelper;
>>>>>>> 0b10334e

/**
 * Any value that maps to columns.
 * @author Gavin King
 */
public class SimpleValue implements KeyValue {
	public static final String DEFAULT_ID_GEN_STRATEGY = "assigned";

	private final Mappings mappings;

	private final List columns = new ArrayList();
	private String typeName;
	private Properties identifierGeneratorProperties;
	private String identifierGeneratorStrategy = DEFAULT_ID_GEN_STRATEGY;
	private String nullValue;
	private Table table;
	private String foreignKeyName;
	private boolean alternateUniqueKey;
	private Properties typeParameters;
	private boolean cascadeDeleteEnabled;

	public SimpleValue(Mappings mappings) {
		this.mappings = mappings;
	}

	public SimpleValue(Mappings mappings, Table table) {
		this( mappings );
		this.table = table;
	}

	public Mappings getMappings() {
		return mappings;
	}

	public boolean isCascadeDeleteEnabled() {
		return cascadeDeleteEnabled;
	}

	public void setCascadeDeleteEnabled(boolean cascadeDeleteEnabled) {
		this.cascadeDeleteEnabled = cascadeDeleteEnabled;
	}
	
	public void addColumn(Column column) {
		if ( !columns.contains(column) ) columns.add(column);
		column.setValue(this);
		column.setTypeIndex( columns.size()-1 );
	}
	
	public void addFormula(Formula formula) {
		columns.add(formula);
	}
	
	public boolean hasFormula() {
		Iterator iter = getColumnIterator();
		while ( iter.hasNext() ) {
			Object o = iter.next();
			if (o instanceof Formula) return true;
		}
		return false;
	}

	public int getColumnSpan() {
		return columns.size();
	}
	public Iterator getColumnIterator() {
		return columns.iterator();
	}
	public List getConstraintColumns() {
		return columns;
	}
	public String getTypeName() {
		return typeName;
	}
	public void setTypeName(String type) {
		this.typeName = type;
	}
	public void setTable(Table table) {
		this.table = table;
	}

	public void createForeignKey() throws MappingException {}

	public void createForeignKeyOfEntity(String entityName) {
		if ( !hasFormula() && !"none".equals(getForeignKeyName())) {
			ForeignKey fk = table.createForeignKey( getForeignKeyName(), getConstraintColumns(), entityName );
			fk.setCascadeDeleteEnabled(cascadeDeleteEnabled);
		}
	}

	public IdentifierGenerator createIdentifierGenerator(
			IdentifierGeneratorFactory identifierGeneratorFactory,
			Dialect dialect, 
			String defaultCatalog, 
			String defaultSchema, 
			RootClass rootClass) throws MappingException {
		
		Properties params = new Properties();
		
		//if the hibernate-mapping did not specify a schema/catalog, use the defaults
		//specified by properties - but note that if the schema/catalog were specified
		//in hibernate-mapping, or as params, they will already be initialized and
		//will override the values set here (they are in identifierGeneratorProperties)
		if ( defaultSchema!=null ) {
			params.setProperty(PersistentIdentifierGenerator.SCHEMA, defaultSchema);
		}
		if ( defaultCatalog!=null ) {
			params.setProperty(PersistentIdentifierGenerator.CATALOG, defaultCatalog);
		}
		
		//pass the entity-name, if not a collection-id
		if (rootClass!=null) {
			params.setProperty( IdentifierGenerator.ENTITY_NAME, rootClass.getEntityName() );
		}
		
		//init the table here instead of earlier, so that we can get a quoted table name
		//TODO: would it be better to simply pass the qualified table name, instead of
		//      splitting it up into schema/catalog/table names
		String tableName = getTable().getQuotedName(dialect);
		params.setProperty( PersistentIdentifierGenerator.TABLE, tableName );
		
		//pass the column name (a generated id almost always has a single column)
		String columnName = ( (Column) getColumnIterator().next() ).getQuotedName(dialect);
		params.setProperty( PersistentIdentifierGenerator.PK, columnName );
		
		if (rootClass!=null) {
			StringBuffer tables = new StringBuffer();
			Iterator iter = rootClass.getIdentityTables().iterator();
			while ( iter.hasNext() ) {
				Table table= (Table) iter.next();
				tables.append( table.getQuotedName(dialect) );
				if ( iter.hasNext() ) tables.append(", ");
			}
			params.setProperty( PersistentIdentifierGenerator.TABLES, tables.toString() );
		}
		else {
			params.setProperty( PersistentIdentifierGenerator.TABLES, tableName );
		}

		if (identifierGeneratorProperties!=null) {
			params.putAll(identifierGeneratorProperties);
		}

		// TODO : we should pass along all settings once "config lifecycle" is hashed out...
		params.put(
				Environment.PREFER_POOLED_VALUES_LO,
				mappings.getConfigurationProperties().getProperty( Environment.PREFER_POOLED_VALUES_LO, "false" )
		);

		identifierGeneratorFactory.setDialect( dialect );
		return identifierGeneratorFactory.createIdentifierGenerator( identifierGeneratorStrategy, getType(), params );
		
	}

	public boolean isUpdateable() {
		//needed to satisfy KeyValue
		return true;
	}
	
	public FetchMode getFetchMode() {
		return FetchMode.SELECT;
	}

	public Properties getIdentifierGeneratorProperties() {
		return identifierGeneratorProperties;
	}

	public String getNullValue() {
		return nullValue;
	}

	public Table getTable() {
		return table;
	}

	/**
	 * Returns the identifierGeneratorStrategy.
	 * @return String
	 */
	public String getIdentifierGeneratorStrategy() {
		return identifierGeneratorStrategy;
	}
	
	public boolean isIdentityColumn(IdentifierGeneratorFactory identifierGeneratorFactory, Dialect dialect) {
		identifierGeneratorFactory.setDialect( dialect );
		return identifierGeneratorFactory.getIdentifierGeneratorClass( identifierGeneratorStrategy )
				.equals( IdentityGenerator.class );
	}

	/**
	 * Sets the identifierGeneratorProperties.
	 * @param identifierGeneratorProperties The identifierGeneratorProperties to set
	 */
	public void setIdentifierGeneratorProperties(Properties identifierGeneratorProperties) {
		this.identifierGeneratorProperties = identifierGeneratorProperties;
	}

	/**
	 * Sets the identifierGeneratorStrategy.
	 * @param identifierGeneratorStrategy The identifierGeneratorStrategy to set
	 */
	public void setIdentifierGeneratorStrategy(String identifierGeneratorStrategy) {
		this.identifierGeneratorStrategy = identifierGeneratorStrategy;
	}

	/**
	 * Sets the nullValue.
	 * @param nullValue The nullValue to set
	 */
	public void setNullValue(String nullValue) {
		this.nullValue = nullValue;
	}

	public String getForeignKeyName() {
		return foreignKeyName;
	}

	public void setForeignKeyName(String foreignKeyName) {
		this.foreignKeyName = foreignKeyName;
	}

	public boolean isAlternateUniqueKey() {
		return alternateUniqueKey;
	}

	public void setAlternateUniqueKey(boolean unique) {
		this.alternateUniqueKey = unique;
	}

	public boolean isNullable() {
		if ( hasFormula() ) return true;
		boolean nullable = true;
		Iterator iter = getColumnIterator();
		while ( iter.hasNext() ) {
			if ( !( (Column) iter.next() ).isNullable() ) {
				nullable = false;
				return nullable; //shortcut
			}
		}
		return nullable;
	}

	public boolean isSimpleValue() {
		return true;
	}

	public boolean isValid(Mapping mapping) throws MappingException {
		return getColumnSpan()==getType().getColumnSpan(mapping);
	}

	public Type getType() throws MappingException {
		if (typeName==null) {
			throw new MappingException("No type name");
		}
		Type result = mappings.getTypeResolver().heuristicType(typeName, typeParameters);
		if (result==null) {
			String msg = "Could not determine type for: " + typeName;
			if(table != null){
				msg += ", at table: " + table.getName();
			}
			if(columns!=null && columns.size()>0) {
				msg += ", for columns: " + columns;
			}
			throw new MappingException(msg);
		}
		return result;
	}

	public void setTypeUsingReflection(String className, String propertyName) throws MappingException {
		if (typeName==null) {
			if (className==null) {
				throw new MappingException("you must specify types for a dynamic entity: " + propertyName);
			}
			typeName = ReflectHelper.reflectedPropertyClass(className, propertyName).getName();
		}
	}

	public boolean isTypeSpecified() {
		return typeName!=null;
	}

	public void setTypeParameters(Properties parameterMap) {
		this.typeParameters = parameterMap;
	}
	
	public Properties getTypeParameters() {
		return typeParameters;
	}

	public String toString() {
		return getClass().getName() + '(' + columns.toString() + ')';
	}

	public Object accept(ValueVisitor visitor) {
		return visitor.accept(this);
	}
	
	public boolean[] getColumnInsertability() {
		boolean[] result = new boolean[ getColumnSpan() ];
		int i = 0;
		Iterator iter = getColumnIterator();
		while ( iter.hasNext() ) {
			Selectable s = (Selectable) iter.next();
			result[i++] = !s.isFormula();
		}
		return result;
	}
	
	public boolean[] getColumnUpdateability() {
		return getColumnInsertability();
	}
}<|MERGE_RESOLUTION|>--- conflicted
+++ resolved
@@ -36,12 +36,8 @@
 import org.hibernate.id.IdentityGenerator;
 import org.hibernate.id.PersistentIdentifierGenerator;
 import org.hibernate.id.factory.IdentifierGeneratorFactory;
+import org.hibernate.internal.util.ReflectHelper;
 import org.hibernate.type.Type;
-<<<<<<< HEAD
-import org.hibernate.util.ReflectHelper;
-=======
-import org.hibernate.internal.util.ReflectHelper;
->>>>>>> 0b10334e
 
 /**
  * Any value that maps to columns.
@@ -330,7 +326,8 @@
 		return typeParameters;
 	}
 
-	public String toString() {
+	@Override
+    public String toString() {
 		return getClass().getName() + '(' + columns.toString() + ')';
 	}
 
