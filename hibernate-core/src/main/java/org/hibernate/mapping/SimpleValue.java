--- conflicted
+++ resolved
@@ -13,11 +13,8 @@
 import java.util.Iterator;
 import java.util.List;
 import java.util.Locale;
-<<<<<<< HEAD
-=======
 import java.util.Map;
 import java.util.Properties;
->>>>>>> 2aa2bee2
 import java.util.Objects;
 import java.util.Properties;
 import javax.persistence.AttributeConverter;
@@ -727,7 +724,7 @@
 			setTypeParameters( properties );
 		}
 	}
-	
+
 	public Properties getTypeParameters() {
 		return typeParameters;
 	}
