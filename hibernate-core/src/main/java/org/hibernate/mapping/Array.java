--- conflicted
+++ resolved
@@ -22,15 +22,12 @@
  * Boston, MA  02110-1301  USA
  */
 package org.hibernate.mapping;
+
 import org.hibernate.MappingException;
 import org.hibernate.cfg.Mappings;
+import org.hibernate.internal.util.ReflectHelper;
 import org.hibernate.type.CollectionType;
 import org.hibernate.type.PrimitiveType;
-<<<<<<< HEAD
-import org.hibernate.util.ReflectHelper;
-=======
-import org.hibernate.internal.util.ReflectHelper;
->>>>>>> 0b10334e
 
 /**
  * An array mapping has a primary key consisting of the key columns + index column.
@@ -62,13 +59,15 @@
 		}
 	}
 
-	public CollectionType getDefaultCollectionType() throws MappingException {
+	@Override
+    public CollectionType getDefaultCollectionType() throws MappingException {
 		return getMappings().getTypeResolver()
 				.getTypeFactory()
 				.array( getRole(), getReferencedPropertyName(), isEmbedded(), getElementClass() );
 	}
 
-	public boolean isArray() {
+	@Override
+    public boolean isArray() {
 		return true;
 	}
 
@@ -84,8 +83,9 @@
 	public void setElementClassName(String elementClassName) {
 		this.elementClassName = elementClassName;
 	}
-	
-	public Object accept(ValueVisitor visitor) {
+
+	@Override
+    public Object accept(ValueVisitor visitor) {
 		return visitor.accept(this);
 	}
 }