/*
 * Hibernate, Relational Persistence for Idiomatic Java
 *
 * Copyright (c) 2010, Red Hat Inc. or third-party contributors as
 * indicated by the @author tags or express copyright attribution
 * statements applied by the authors.  All third-party contributions are
 * distributed under license by Red Hat Inc.
 *
 * This copyrighted material is made available to anyone wishing to use, modify,
 * copy, or redistribute it subject to the terms and conditions of the GNU
 * Lesser General Public License, as published by the Free Software Foundation.
 *
 * This program is distributed in the hope that it will be useful,
 * but WITHOUT ANY WARRANTY; without even the implied warranty of MERCHANTABILITY
 * or FITNESS FOR A PARTICULAR PURPOSE.  See the GNU Lesser General Public License
 * for more details.
 *
 * You should have received a copy of the GNU Lesser General Public License
 * along with this distribution; if not, write to:
 * Free Software Foundation, Inc.
 * 51 Franklin Street, Fifth Floor
 * Boston, MA  02110-1301  USA
 */
package org.hibernate.engine.jdbc.spi;
import java.util.LinkedHashSet;
import java.util.Set;
<<<<<<< HEAD
import org.hibernate.internal.util.jdbc.TypeInfo;
=======

import org.hibernate.engine.jdbc.internal.TypeInfo;
>>>>>>> 0b10334e

/**
 * Information extracted from {@link java.sql.DatabaseMetaData} regarding what the JDBC driver reports as
 * being supported or not.  Obviously {@link java.sql.DatabaseMetaData} reports many things, these are a few in
 * which we have particular interest.
 *
 * @author Steve Ebersole
 */
public interface ExtractedDatabaseMetaData {

	public enum SQLStateType {
		XOpen,
		SQL99,
		UNKOWN
	}

	/**
	 * Did the driver report to supporting scrollable result sets?
	 *
	 * @return True if the driver reported to support {@link java.sql.ResultSet#TYPE_SCROLL_INSENSITIVE}.
	 * @see java.sql.DatabaseMetaData#supportsResultSetType
	 */
	public boolean supportsScrollableResults();

	/**
	 * Did the driver report to supporting retrieval of generated keys?
	 *
	 * @return True if the if the driver reported to support calls to {@link java.sql.Statement#getGeneratedKeys}
	 * @see java.sql.DatabaseMetaData#supportsGetGeneratedKeys
	 */
	public boolean supportsGetGeneratedKeys();

	/**
	 * Did the driver report to supporting batched updates?
	 *
	 * @return True if the driver supports batched updates
	 * @see java.sql.DatabaseMetaData#supportsBatchUpdates
	 */
	public boolean supportsBatchUpdates();

	/**
	 * Did the driver report to support performing DDL within transactions?
	 *
	 * @return True if the drivers supports DDL statements within transactions.
	 * @see java.sql.DatabaseMetaData#dataDefinitionIgnoredInTransactions
	 */
	public boolean supportsDataDefinitionInTransaction();

	/**
	 * Did the driver report to DDL statements performed within a transaction performing an implicit commit of the
	 * transaction.
	 *
	 * @return True if the driver/database performs an implicit commit of transaction when DDL statement is
	 * performed
	 * @see java.sql.DatabaseMetaData#dataDefinitionCausesTransactionCommit()
	 */
	public boolean doesDataDefinitionCauseTransactionCommit();

	/**
	 * Get the list of extra keywords (beyond standard SQL92 keywords) reported by the driver.
	 *
	 * @return The extra keywords used by this database.
	 * @see java.sql.DatabaseMetaData#getSQLKeywords()
	 */
	public Set<String> getExtraKeywords();

	/**
	 * Retrieve the type of codes the driver says it uses for {@code SQLState}.  They might follow either
	 * the X/Open standard or the SQL92 standard.
	 *
	 * @return The SQLState strategy reportedly used by this driver/database.
	 * @see java.sql.DatabaseMetaData#getSQLStateType()
	 */
	public SQLStateType getSqlStateType();

	/**
	 * Did the driver report that updates to a LOB locator affect a copy of the LOB?
	 *
	 * @return True if updates to the state of a LOB locator update only a copy.
	 * @see java.sql.DatabaseMetaData#locatorsUpdateCopy() 
	 */
	public boolean doesLobLocatorUpdateCopy();

	/**
	 * Retrieve the name of the schema in effect when we connected to the database.
	 *
	 * @return The schema name
	 */
	public String getConnectionSchemaName();

	/**
	 * Retrieve the name of the catalog in effect when we connected to the database.
	 *
	 * @return The catalog name
	 */
	public String getConnectionCatalogName();

	/**
	 * Set of type info reported by the driver.
	 * 
	 * @return
	 */
	public LinkedHashSet<TypeInfo> getTypeInfoSet();
}<|MERGE_RESOLUTION|>--- conflicted
+++ resolved
@@ -22,14 +22,10 @@
  * Boston, MA  02110-1301  USA
  */
 package org.hibernate.engine.jdbc.spi;
+
 import java.util.LinkedHashSet;
 import java.util.Set;
-<<<<<<< HEAD
-import org.hibernate.internal.util.jdbc.TypeInfo;
-=======
-
 import org.hibernate.engine.jdbc.internal.TypeInfo;
->>>>>>> 0b10334e
 
 /**
  * Information extracted from {@link java.sql.DatabaseMetaData} regarding what the JDBC driver reports as
@@ -109,7 +105,7 @@
 	 * Did the driver report that updates to a LOB locator affect a copy of the LOB?
 	 *
 	 * @return True if updates to the state of a LOB locator update only a copy.
-	 * @see java.sql.DatabaseMetaData#locatorsUpdateCopy() 
+	 * @see java.sql.DatabaseMetaData#locatorsUpdateCopy()
 	 */
 	public boolean doesLobLocatorUpdateCopy();
 
@@ -129,7 +125,7 @@
 
 	/**
 	 * Set of type info reported by the driver.
-	 * 
+	 *
 	 * @return
 	 */
 	public LinkedHashSet<TypeInfo> getTypeInfoSet();
