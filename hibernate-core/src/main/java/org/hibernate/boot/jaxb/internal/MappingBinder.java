--- conflicted
+++ resolved
@@ -92,35 +92,4 @@
 		}
 		return entityMappingsJaxbContext;
 	}
-<<<<<<< HEAD
-
-	private Document toDom4jDocument(XMLEventReader jpaOrmXmlEventReader, Origin origin) {
-		// todo : do we need to build a DocumentFactory instance for use here?
-		//		historically we did that to set TCCL since, iirc, dom4j uses TCCL
-		org.dom4j.io.STAXEventReader staxToDom4jReader = new STAXEventReader() {
-			@Override
-			public Node readNode(XMLEventReader reader) throws XMLStreamException {
-				// dom4j's reader misses handling of XML comments.  So if the document we
-				// are trying to read has comments this process will blow up.  So we
-				// override that to add that support as best we can
-				XMLEvent event = reader.peek();
-				if ( event instanceof javax.xml.stream.events.Comment ) {
-					return super.readComment( reader );
-				}
-				return super.readNode( reader );
-			}
-		};
-		try {
-			return staxToDom4jReader.readDocument( jpaOrmXmlEventReader );
-		}
-		catch (XMLStreamException e) {
-			throw new MappingException(
-					"An error occurred transforming orm.xml document from StAX to dom4j representation ",
-					e,
-					origin
-			);
-		}
-	}
-=======
->>>>>>> 8389b1a7
 }