--- conflicted
+++ resolved
@@ -23,12 +23,8 @@
  *
  */
 package org.hibernate.hql.ast.util;
-<<<<<<< HEAD
-import org.hibernate.util.StringHelper;
-=======
 
 import org.hibernate.internal.util.StringHelper;
->>>>>>> 0b10334e
 
 /**
  * Generates class/table/column aliases during semantic analysis and SQL rendering.
