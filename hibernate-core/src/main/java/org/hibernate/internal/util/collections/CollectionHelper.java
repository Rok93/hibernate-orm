--- conflicted
+++ resolved
@@ -13,6 +13,7 @@
 import java.util.HashSet;
 import java.util.LinkedHashMap;
 import java.util.LinkedHashSet;
+import java.util.List;
 import java.util.Map;
 import java.util.Properties;
 import java.util.Set;
@@ -273,7 +274,6 @@
 		return objects == null || objects.length == 0;
 	}
 
-<<<<<<< HEAD
 	public static <T> Set<T> setOf(T... values) {
 		final HashSet<T> set = new HashSet<>( determineProperSizing( values.length ) );
 		Collections.addAll( set, values );
@@ -292,7 +292,7 @@
 
 		return properties;
 	}
-=======
+
 	/**
 	 * Use to convert sets which will be retained for a long time,
 	 * such as for the lifetime of the Hibernate ORM instance.
@@ -361,5 +361,4 @@
 		}
 	}
 
->>>>>>> 67fd24ec
 }