--- conflicted
+++ resolved
@@ -498,21 +498,7 @@
 		public static final CreateSettingSelector INSTANCE = new CreateSettingSelector();
 
 		@Override
-<<<<<<< HEAD
 		public Object getSourceTypeSetting(Map<?,?> configurationValues) {
-			return configurationValues.get( HBM2DDL_CREATE_SOURCE );
-		}
-
-		@Override
-		public Object getScriptSourceSetting(Map<?,?> configurationValues) {
-			return configurationValues.get( HBM2DDL_CREATE_SCRIPT_SOURCE );
-		}
-
-		@Override
-		public Object getScriptTargetSetting(Map<?,?> configurationValues) {
-			return configurationValues.get( HBM2DDL_SCRIPTS_CREATE_TARGET );
-=======
-		public Object getSourceTypeSetting(Map configurationValues) {
 			Object setting = configurationValues.get( HBM2DDL_CREATE_SOURCE );
 			if ( setting == null ) {
 				setting = configurationValues.get( JAKARTA_HBM2DDL_CREATE_SOURCE );
@@ -521,7 +507,7 @@
 		}
 
 		@Override
-		public Object getScriptSourceSetting(Map configurationValues) {
+		public Object getScriptSourceSetting(Map<?,?> configurationValues) {
 			Object setting = configurationValues.get( HBM2DDL_CREATE_SCRIPT_SOURCE );
 			if ( setting == null ) {
 				setting = configurationValues.get( JAKARTA_HBM2DDL_CREATE_SCRIPT_SOURCE );
@@ -530,13 +516,12 @@
 		}
 
 		@Override
-		public Object getScriptTargetSetting(Map configurationValues) {
+		public Object getScriptTargetSetting(Map<?,?> configurationValues) {
 			Object setting = configurationValues.get( HBM2DDL_SCRIPTS_CREATE_TARGET );
 			if ( setting == null ) {
 				setting = configurationValues.get( JAKARTA_HBM2DDL_SCRIPTS_CREATE_TARGET );
 			}
 			return setting;
->>>>>>> 7570f39d
 		}
 	}
 
@@ -547,21 +532,7 @@
 		public static final DropSettingSelector INSTANCE = new DropSettingSelector();
 
 		@Override
-<<<<<<< HEAD
 		public Object getSourceTypeSetting(Map<?,?> configurationValues) {
-			return configurationValues.get( HBM2DDL_DROP_SOURCE );
-		}
-
-		@Override
-		public Object getScriptSourceSetting(Map<?,?> configurationValues) {
-			return configurationValues.get( HBM2DDL_DROP_SCRIPT_SOURCE );
-		}
-
-		@Override
-		public Object getScriptTargetSetting(Map<?,?> configurationValues) {
-			return configurationValues.get( HBM2DDL_SCRIPTS_DROP_TARGET );
-=======
-		public Object getSourceTypeSetting(Map configurationValues) {
 			Object setting = configurationValues.get( HBM2DDL_DROP_SOURCE );
 			if ( setting == null ) {
 				setting = configurationValues.get( JAKARTA_HBM2DDL_DROP_SOURCE );
@@ -570,7 +541,7 @@
 		}
 
 		@Override
-		public Object getScriptSourceSetting(Map configurationValues) {
+		public Object getScriptSourceSetting(Map<?,?> configurationValues) {
 			Object setting = configurationValues.get( HBM2DDL_DROP_SCRIPT_SOURCE );
 			if ( setting == null ) {
 				setting = configurationValues.get( JAKARTA_HBM2DDL_DROP_SCRIPT_SOURCE );
@@ -579,13 +550,12 @@
 		}
 
 		@Override
-		public Object getScriptTargetSetting(Map configurationValues) {
+		public Object getScriptTargetSetting(Map<?,?> configurationValues) {
 			Object setting = configurationValues.get( HBM2DDL_SCRIPTS_DROP_TARGET );
 			if ( setting == null ) {
 				setting = configurationValues.get( JAKARTA_HBM2DDL_SCRIPTS_DROP_TARGET );
 			}
 			return setting;
->>>>>>> 7570f39d
 		}
 	}
 
