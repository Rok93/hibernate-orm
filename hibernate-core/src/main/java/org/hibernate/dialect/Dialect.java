--- conflicted
+++ resolved
@@ -6,41 +6,13 @@
  */
 package org.hibernate.dialect;
 
-<<<<<<< HEAD
-import org.hibernate.*;
-=======
-import java.io.InputStream;
-import java.io.OutputStream;
-import java.sql.Blob;
-import java.sql.CallableStatement;
-import java.sql.Clob;
-import java.sql.Connection;
-import java.sql.DatabaseMetaData;
-import java.sql.NClob;
-import java.sql.PreparedStatement;
-import java.sql.ResultSet;
-import java.sql.SQLException;
-import java.sql.Types;
-import java.util.HashMap;
-import java.util.HashSet;
-import java.util.Iterator;
-import java.util.List;
-import java.util.Locale;
-import java.util.Map;
-import java.util.Properties;
-import java.util.Set;
-import java.util.regex.Matcher;
-import java.util.regex.Pattern;
-import org.hibernate.Criteria;
 import org.hibernate.HibernateException;
-import org.hibernate.Interceptor;
 import org.hibernate.LockMode;
 import org.hibernate.LockOptions;
 import org.hibernate.MappingException;
+import org.hibernate.NotYetImplementedFor6Exception;
 import org.hibernate.NullPrecedence;
-import org.hibernate.Query;
 import org.hibernate.ScrollMode;
->>>>>>> 6da11f4c
 import org.hibernate.boot.model.TypeContributions;
 import org.hibernate.boot.model.relational.AuxiliaryDatabaseObject;
 import org.hibernate.boot.model.relational.Sequence;
@@ -68,6 +40,7 @@
 import org.hibernate.id.IdentityGenerator;
 import org.hibernate.id.enhanced.SequenceStyleGenerator;
 import org.hibernate.internal.util.ReflectHelper;
+import org.hibernate.internal.util.StringHelper;
 import org.hibernate.internal.util.collections.ArrayHelper;
 import org.hibernate.internal.util.io.StreamCopier;
 import org.hibernate.loader.BatchLoadSizingStrategy;
@@ -1618,7 +1591,7 @@
 				return new InlineStrategy( this );
 			}
 		}
-		
+
 		return new PersistentTableStrategy(
 				new IdTable( entityDescriptor, name -> name ),
 				AfterUseAction.CLEAN,
@@ -1817,11 +1790,11 @@
 	 * Build an instance of a {@link SQLExceptionConversionDelegate} for
 	 * interpreting dialect-specific error or SQLState codes.
 	 * <p/>
-	 * When {@link #buildSQLExceptionConverter} returns null, the default 
+	 * When {@link #buildSQLExceptionConverter} returns null, the default
 	 * {@link SQLExceptionConverter} is used to interpret SQLState and
 	 * error codes. If this method is overridden to return a non-null value,
 	 * the default {@link SQLExceptionConverter} will use the returned
-	 * {@link SQLExceptionConversionDelegate} in addition to the following 
+	 * {@link SQLExceptionConversionDelegate} in addition to the following
 	 * standard delegates:
 	 * <ol>
 	 *     <li>a "static" delegate based on the JDBC 4 defined SQLException hierarchy;</li>
@@ -2974,7 +2947,7 @@
 	 */
 	public String getQueryHintString(String query, List<String> hintList) {
 		final String hints = String.join( ", ", hintList );
-		return StringHelper.isEmpty(hints) ? query : getQueryHintString(query, hints);
+		return StringHelper.isEmpty( hints) ? query : getQueryHintString( query, hints);
 	}
 
 	/**
@@ -3043,7 +3016,7 @@
 	}
 
 	public void augmentRecognizedTableTypes(List<String> tableTypesList) {
-		// nohing to do
+		// nothing to do
 	}
 
 	/**
@@ -3220,7 +3193,6 @@
 	public boolean supportsSelectAliasInGroupByClause() {
 		return false;
 	}
-<<<<<<< HEAD
 
 	public DefaultSizeStrategy getDefaultSizeStrategy(){
 		return defaultSizeStrategy;
@@ -3750,6 +3722,4 @@
 	protected String getDropSequenceString(String sequenceName) throws MappingException {
 		return "drop sequence " + sequenceName;
 	}
-=======
->>>>>>> 6da11f4c
 }