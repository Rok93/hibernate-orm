--- conflicted
+++ resolved
@@ -22,6 +22,7 @@
 	// "10" for WildFly 10.x, "11" for 11.x, etc
 	wildFlyMajorVersion = project.wildflyVersion.split( '\\.' )[0]
 	bytebuddyVersion = project.byteBuddyVersion
+	antlrVersion = project.antlrVersion
 	artifactClassifier = "wildfly-${wildFlyMajorVersion}-dist"
 	wildFlyInstallDir = "$rootProject.buildDir/wildfly"
 	fpackStagingDir = file( "target/featurepack" ) //Target build directory for the Feature Pack
@@ -43,7 +44,6 @@
 evaluationDependsOn( ':hibernate-core' )
 evaluationDependsOn( ':hibernate-envers' )
 
-<<<<<<< HEAD
 ext {
 	// NOTE : `wildflyVersion` comes from libraries.gradle...
 
@@ -58,8 +58,6 @@
 
 description = "Feature Pack of Hibernate ORM modules for WildFly ${project.wildFlyMajorVersion}"
 
-=======
->>>>>>> ba0902d9
 configurations {
 	featurePack {
 		description = "Dependencies to be included in the published Feature Pack"
