--- conflicted
+++ resolved
@@ -146,7 +146,7 @@
             // EL required by Hibernate Validator at test runtime
             expression_language: "org.glassfish:javax.el:${elVersion}",
 
-            c3p0:            "com.mchange:c3p0:0.9.5.2",
+            c3p0:            "com.mchange:c3p0:0.9.5.3",
             ehcache:         "net.sf.ehcache:ehcache:2.10.6",
             ehcache3:        "org.ehcache:ehcache:3.6.1",
             jcache:          "javax.cache:cache-api:1.0.0",
@@ -182,15 +182,11 @@
             jboss_ejb_spec_jar          : 'org.jboss.spec.javax.ejb:jboss-ejb-api_3.2_spec:1.0.0.Final',
             jboss_annotation_spec_jar   : 'org.jboss.spec.javax.annotation:jboss-annotations-api_1.2_spec:1.0.0.Final',
 
-<<<<<<< HEAD
-            asciidoclet : 'org.asciidoctor:asciidoclet:1.+'
+            asciidoclet : 'org.asciidoctor:asciidoclet:1.+',
             //asciidoclet : 'org.asciidoctor:asciidoclet:1.5.7-SNAPSHOT'
 
-    ]
-=======
             graalvm_nativeimage         : "org.graalvm.nativeimage:svm:${graalvmVersion}"
         ]
->>>>>>> 015d1e01
 }
 
 configurations.all {
